# agora-data-tools

- [agora-data-tools](#agora-data-tools)
  - [Intro](#intro)
  - [Running the pipeline locally](#running-the-pipeline-locally)
  - [Testing Github Workflow](#testing-github-workflow)
  - [Unit Tests](#unit-tests)
  - [Config](#config)

## Intro
A place for Agora's ETL, data testing, and data analysis

In this configuration-driven data pipeline, the idea is to use a configuration file - that is easy for 
engineers, analysts, and project managers to understand- to drive the entire ETL process.  The code in /agoradatatools uses 
parameters defined in the configuration file to determine which kinds of extraction and transformations a particular 
dataset needs to go through before being loaded into the data repository for Agora.  In the spirit of importing datasets
with the minimum amount of transformations, one can simply add a dataset to the config file, and run the scripts. 

*this refactoring of the /agoradatatools was influenced by the "Modern Config Driven ELT Framework for Building a 
Data Lake" talk given at the Data + AI Summit of 2021.



## Running the pipeline locally
There are two configuration files:  ```test_config``` places the transformed datasets into Agora's testing data site, 
```config.yaml``` places them in the live data site.  Running the pipeline does not mean Agora will be updated.  The files 
still need to be picked up by [agora-data-manager](https://github.com/Sage-Bionetworks/agora-data-manager/). Here are the [files](https://www.synapse.org/#!Synapse:syn11850457/files/) for Agora on Synapse.

1. Due to the nature of Python, you will want to set up your python environment with [conda](https://www.anaconda.com/products/distribution) or [pyenv](https://github.com/pyenv/pyenv).  You will want to create a virtual environment to do your work.
    * conda - please follow instructions [here](https://docs.conda.io/projects/conda/en/latest/user-guide/tasks/manage-environments.html) to manage environments
    * pyenv - you will want to use [virtualenv](https://virtualenv.pypa.io/en/latest/) to manage your python environment

1. Install the package locally with:

    * conda
      ```bash
      conda create -n agora python=3.9
      conda activate agora
      pip install .
      pip install -r requirements.txt
      ```
    * pyenv + virtualenv
      ```bash
      pyenv install -v 3.9.13
      pyenv global 3.9.13
      python -m venv env
      source env/bin/activate
      python3 -m pip install .
      python3 -m pip -r requirements.txt
      ```

1. This is where the [testing files](https://www.synapse.org/#!Synapse:syn17015333) live on Synapse.  For testing purposes, you will need to obtain write permissions to the project and create a test folder within the "Agora Testing Data".  After doing so, you will replace `- destination: &dest syn17015333` with the Synapse id of the new folder.

<<<<<<< HEAD
In order to run the pipeline, run process.py providing the configuration file as an argument.  Install the package locally with 
```bash
pip install .
```
then:
=======
1. Prior to executing the code, you will want to accept the terms of use on the AD Knowledge Portal backend [here](https://www.synapse.org/#!Synapse:syn5550378).  If you see a green unlocked lock icon, then you should be good to go.

1. In order to run the pipeline, run process.py providing the configuration file as an argument.

    ```bash
    python ./agoradatatools/process.py test_config.yaml
    ```

## Testing Github Workflow
In order to test the workflow locally:
- install [act](https://github.com/nektos/act) and (docker)[https://github.com/docker/docker-install]
- create a .secrets file in the root directory of the folder with a SYNAPSE_USER and a SYNAPSE_PASS value*

Then run:
>>>>>>> 1eb10171
```bash
act -v --secret-file .secrets
```

*the repository is currently using Agora's credentials for Synapse.  Those can be found in LastPass in the "Shared-Agora" Folder.

## Unit Tests
Unit tests can be run by calling pytest from the command line.
```bash
python -m pytest
```

## Config
Parameters:
- destination: defines a default place for datasets; can be overriden individually
- files: source files for each dataset
    - name: name of the file (this name is the reference the code will use to retrieve a file from the confituration)
    - id: synapse id of the file
    - format: the format of the file at the source
- provenance: synapse entities the dataset comes from. *The Synapse API calls this "Activity"
- destination(optional): overrides the default destination
- column_rename: columns to be renamed
- agora_rename: while the front end doesn't refactor its hardcoded names, we cannot standardize the name of the features.
  These are the old names.
- additional_transformations: lists additional transformations for the file to undergo <|MERGE_RESOLUTION|>--- conflicted
+++ resolved
@@ -51,13 +51,6 @@
 
 1. This is where the [testing files](https://www.synapse.org/#!Synapse:syn17015333) live on Synapse.  For testing purposes, you will need to obtain write permissions to the project and create a test folder within the "Agora Testing Data".  After doing so, you will replace `- destination: &dest syn17015333` with the Synapse id of the new folder.
 
-<<<<<<< HEAD
-In order to run the pipeline, run process.py providing the configuration file as an argument.  Install the package locally with 
-```bash
-pip install .
-```
-then:
-=======
 1. Prior to executing the code, you will want to accept the terms of use on the AD Knowledge Portal backend [here](https://www.synapse.org/#!Synapse:syn5550378).  If you see a green unlocked lock icon, then you should be good to go.
 
 1. In order to run the pipeline, run process.py providing the configuration file as an argument.
@@ -72,7 +65,6 @@
 - create a .secrets file in the root directory of the folder with a SYNAPSE_USER and a SYNAPSE_PASS value*
 
 Then run:
->>>>>>> 1eb10171
 ```bash
 act -v --secret-file .secrets
 ```
