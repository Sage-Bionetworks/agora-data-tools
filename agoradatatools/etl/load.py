import pandas as pd
import json
from os import mkdir, rmdir, path
from . import utils
from synapseclient import File, Activity
import numpy as np


class NumpyEncoder(json.JSONEncoder):
    """Special json encoder for numpy types"""

    def default(self, obj):
        if isinstance(obj, np.integer):
            return int(obj)
        elif isinstance(obj, np.floating):
            return float(obj)
        elif isinstance(obj, np.ndarray):
            return obj.tolist()
        return json.JSONEncoder.default(self, obj)


def create_temp_location(staging_path: str):
    """
    Creates a temporary location to store the json files
    """
    try:
<<<<<<< HEAD
        mkdir("./staging")
=======
        mkdir(staging_path)
>>>>>>> 4ad03c69
    except FileExistsError:
        return


def delete_temp_location(staging_path: str):
    """
    Deletes the default temporary location
    """
<<<<<<< HEAD
    rmdir("./staging")
=======
    rmdir(staging_path)
>>>>>>> 4ad03c69


def remove_non_values(d: dict) -> dict:
    """
    Given a dictionary, remove all keys whose values are null.
    Values can be of a few types: a dict, a list, None/NaN, and a regular element - such as str or number;
    each one of the cases is handled separately, if a key contains a list, the list can contain elements,
    or nested dicts.  The same goes for dictionaries.
    """
    cleaned_dict = {}

    for key, value in d.items():
        # case 1: dict
        if isinstance(value, dict):
            nested_dict = remove_non_values(value)
            if len(nested_dict.keys()) > 0:
                cleaned_dict[key] = nested_dict
        # case 2: list
        if isinstance(value, list):
            for elem in value:  # value is a list
                if isinstance(elem, dict):
                    nested_dict = remove_non_values(elem)
                else:
                    cleaned_dict[key] = value
        # case 3: None/NaN
        elif pd.isna(value) or value is None:
            continue
        # case 4: regular element
        elif value is not None:
            cleaned_dict[key] = value

    return cleaned_dict


def load(file_path: str, provenance: list, destination: str, syn=None):
    """
    Calls df_to_json, add_to_manifest, add_to_report
    :param filename: the name of the file to be loaded into Synapse
    :param provenance: array of files that originate the one being loaded
    :param syn: synapse object
    :return: synapse id of the file loaded into Synapse.  Returns None if it
    fails
    """

    if syn is None:
        syn = utils._login_to_synapse()

    try:
        activity = Activity(used=provenance)
    except ValueError:
        print(str(provenance) + " has one or more invalid syn ids")
        return

    try:
        file = File(file_path, parent=destination)
        file = syn.store(file, activity=activity)
    except OSError as e:
        print(
            f"Either the file path ({file_path}) or the destination ({destination}) are invalid."
        )

        print(e)
        return
    except ValueError:
        print(
            "Please make sure that the Synapse id of "
            + "the provenances and the destination are valid"
        )
        return

    return (file.id, file.versionNumber)


def df_to_json(df: pd.DataFrame, staging_path: str, filename: str):
    """
    Converts a data frame into a json file.
    :param df: a dataframe
    :param filename: the final file name included in the config file
    :return: the path of the newly created temporary json file
    """

    try:
        df = df.replace({np.nan: None})

        df_as_dict = df.to_dict(orient="records")

<<<<<<< HEAD
        temp_json = open(
            "./staging/" + filename, "w+"
        )  # TODO yse the with open() context manager
        json.dump(df_as_dict, temp_json, cls=NumpyEncoder, indent=2)
=======
        temp_json = open(path.join(staging_path, filename), 'w+')
        json.dump(df_as_dict, temp_json,
                 cls=NumpyEncoder,
                 indent=2)
>>>>>>> 4ad03c69
    except Exception as e:
        print(e)
        temp_json.close()
        return None

    temp_json.close()
    return temp_json.name


def df_to_csv(df: pd.DataFrame, staging_path: str, filename: str):
    """
    Converts a data frame into a csv file.
    :param df: a dataframe
    :param filename: the final file name included in the config file
    :return: the path of the newly created temporary csv file
    """
    try:
<<<<<<< HEAD
        temp_csv = open("./staging/" + filename, "w+")
=======
        temp_csv = open(path.join(staging_path, filename), 'w+')
>>>>>>> 4ad03c69
        df.to_csv(path_or_buf=temp_csv, index=False)
    except AttributeError:
        print("Invalid dataframe.")
        temp_csv.close()
        return None

    temp_csv.close()
    return temp_csv.name


def dict_to_json(df: dict, staging_path: str, filename: str):
    try:
<<<<<<< HEAD
        df_as_dict = [  # TODO explore the df.to_dict() function for this case
            {
                d: remove_non_values(v) if isinstance(v, dict) else v
                for d, v in df.items()
            }
        ]

        temp_json = open("./staging/" + filename, "w+")
        json.dump(df_as_dict, temp_json, cls=NumpyEncoder, indent=2)
=======
        df_as_dict = [{d: remove_non_values(v) if isinstance(v, dict) else v for d,v in df.items()}]

        temp_json = open(path.join(staging_path, filename), 'w+')
        json.dump(df_as_dict, temp_json,
                  cls=NumpyEncoder,
                  indent=2)
>>>>>>> 4ad03c69
    except Exception as e:
        print(e)
        temp_json.close()
        return None

    temp_json.close()
    return temp_json.name<|MERGE_RESOLUTION|>--- conflicted
+++ resolved
@@ -24,11 +24,7 @@
     Creates a temporary location to store the json files
     """
     try:
-<<<<<<< HEAD
-        mkdir("./staging")
-=======
         mkdir(staging_path)
->>>>>>> 4ad03c69
     except FileExistsError:
         return
 
@@ -37,11 +33,7 @@
     """
     Deletes the default temporary location
     """
-<<<<<<< HEAD
-    rmdir("./staging")
-=======
     rmdir(staging_path)
->>>>>>> 4ad03c69
 
 
 def remove_non_values(d: dict) -> dict:
@@ -128,17 +120,10 @@
 
         df_as_dict = df.to_dict(orient="records")
 
-<<<<<<< HEAD
-        temp_json = open(
-            "./staging/" + filename, "w+"
-        )  # TODO yse the with open() context manager
-        json.dump(df_as_dict, temp_json, cls=NumpyEncoder, indent=2)
-=======
         temp_json = open(path.join(staging_path, filename), 'w+')
         json.dump(df_as_dict, temp_json,
-                 cls=NumpyEncoder,
-                 indent=2)
->>>>>>> 4ad03c69
+                  cls=NumpyEncoder,
+                  indent=2)
     except Exception as e:
         print(e)
         temp_json.close()
@@ -156,11 +141,7 @@
     :return: the path of the newly created temporary csv file
     """
     try:
-<<<<<<< HEAD
-        temp_csv = open("./staging/" + filename, "w+")
-=======
         temp_csv = open(path.join(staging_path, filename), 'w+')
->>>>>>> 4ad03c69
         df.to_csv(path_or_buf=temp_csv, index=False)
     except AttributeError:
         print("Invalid dataframe.")
@@ -173,24 +154,16 @@
 
 def dict_to_json(df: dict, staging_path: str, filename: str):
     try:
-<<<<<<< HEAD
         df_as_dict = [  # TODO explore the df.to_dict() function for this case
             {
                 d: remove_non_values(v) if isinstance(v, dict) else v
                 for d, v in df.items()
             }
         ]
-
-        temp_json = open("./staging/" + filename, "w+")
-        json.dump(df_as_dict, temp_json, cls=NumpyEncoder, indent=2)
-=======
-        df_as_dict = [{d: remove_non_values(v) if isinstance(v, dict) else v for d,v in df.items()}]
-
         temp_json = open(path.join(staging_path, filename), 'w+')
         json.dump(df_as_dict, temp_json,
                   cls=NumpyEncoder,
                   indent=2)
->>>>>>> 4ad03c69
     except Exception as e:
         print(e)
         temp_json.close()
