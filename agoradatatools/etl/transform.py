--- conflicted
+++ resolved
@@ -113,12 +113,10 @@
     for field, is_scored in mapping.items():
         df.loc[lambda row: row[is_scored] == 'N', field] = np.nan
 
-<<<<<<< HEAD
+
     df['overall'] = df['overall'] - df['neuropathscore'].astype(dtype='float64', errors='raise')
     df.drop(columns=['neuropathscore'], inplace=True)
-=======
-
->>>>>>> 500843fb
+    
     df['literaturescore'] = pd.to_numeric(df['literaturescore'])
 
     return df[interesting_columns]
