import argparse
from typing import Union

from pandas import DataFrame

import agoradatatools.etl.extract as extract
import agoradatatools.etl.transform as transform
import agoradatatools.etl.load as load
import agoradatatools.etl.utils as utils


<<<<<<< HEAD
def process_dataset(dataset_obj: dict, syn=None) -> Union[tuple, None]:
    """Takes in a dataset from the configuration file and passes it through the ETL process

    Args:
        dataset_obj (dict): _description_
        syn (synapseclient.Synapse, optional): synapseclient.Synapse session. Defaults to None.

    Returns:
        Union[tuple, None]: Tuple containing the id and version number of the uploaded file if successful,
        returns None if not successful
=======
def process_dataset(dataset_obj: dict, staging_path: str, syn=None):
    """
    Takes in a dataset from the configuration file and passes it through the
    ETL process
    :param dataset_obj: a dataset defined in the configuration file
    :param syn: synapse object
>>>>>>> 4ad03c69
    """

    dataset_name = list(dataset_obj.keys())[0]
    entities_as_df = {}

    for entity in dataset_obj[dataset_name]["files"]:
        entity_id = entity["id"]
        entity_format = entity["format"]
        entity_name = entity["name"]

        df = extract.get_entity_as_df(syn_id=entity_id, source=entity_format, syn=syn)
        df = transform.standardize_column_names(df=df)
        df = transform.standardize_values(df=df)

        # the column rename gets applied to all entities in a dataset
        if "column_rename" in dataset_obj[dataset_name].keys():
            df = transform.rename_columns(
                df=df, column_map=dataset_obj[dataset_name]["column_rename"]
            )

        entities_as_df[entity_name] = df
    # print(dataset_name)
    if "custom_transformations" in dataset_obj[dataset_name].keys():
        df = transform.apply_custom_transformations(
            datasets=entities_as_df,
            dataset_name=dataset_name,
            dataset_obj=dataset_obj[dataset_name],
        )
    else:
        df = entities_as_df[list(entities_as_df)[0]]

    if "agora_rename" in dataset_obj[dataset_name].keys():
        df = transform.rename_columns(
            df=df, column_map=dataset_obj[dataset_name]["agora_rename"]
        )

    try:
        if type(df) == dict:
            json_path = load.dict_to_json(
                df=df,
                staging_path=staging_path,
                filename=dataset_name + "." + dataset_obj[dataset_name]["final_format"],
            )
        else:
            json_path = load.df_to_json(
                df=df,
                staging_path=staging_path,
                filename=dataset_name + "." + dataset_obj[dataset_name]["final_format"],
            )

        syn_obj = load.load(
            file_path=json_path,
            provenance=dataset_obj[dataset_name]["provenance"],
            destination=dataset_obj[dataset_name]["destination"],
            syn=syn,
        )
    except Exception as error:
        print(error)
        return

    return syn_obj


def create_data_manifest(parent=None, syn=None) -> DataFrame:
    """Creates data manifest (dataframe) that has the IDs and version numbers of child synapse folders

    Args:
        parent (synapseclient.Folder/str, optional): synapse folder or synapse id pointing to parent synapse folder. Defaults to None.
        syn (synapseclient.Synapse, optional): Synapse client session. Defaults to None.

    Returns:
        DataFrame: Dataframe containing IDs and version numbers of folders within the parent directory
    """

    if not parent:
        return None

    if not syn:
        syn = utils._login_to_synapse()

    folders = syn.getChildren(parent)
    folder = [folders]
    folder = [
        {"id": folder["id"], "version": folder["versionNumber"]} for folder in folders
    ]

    return DataFrame(folder)


def process_all_files(config_path: str = None, syn=None):
    """This function will read through the entire configuration and process each file listed.

    Args:
        config_path (str, optional): path to configuration file. Defaults to None.
        syn (synapseclient.Session, optional): Synapse client session. Defaults to None.
    """

    # if not syn:
    #     syn = utils._login_to_synapse()

    if config_path:
        config = utils._get_config(config_path=config_path)
    else:
        config = utils._get_config()

    datasets = utils._find_config_by_name(config, "datasets")
    
    # create staging location
    staging_path = utils._find_config_by_name(config, "staging_path")
    if staging_path is None: 
        staging_path = "./staging"
        
    load.create_temp_location(staging_path)
    
    if datasets:
        for dataset in datasets:
<<<<<<< HEAD
            new_syn_tuple = process_dataset(dataset_obj=dataset, syn=syn)
=======
            new_syn_tuple = process_dataset(
                dataset_obj=dataset, staging_path=staging_path, syn=syn
            )
>>>>>>> 4ad03c69
            # in the future we should log new_syn_tuples that are none

    destination = utils._find_config_by_name(config, "destination")
    
    # create manifest
    manifest_df = create_data_manifest(parent=destination, syn=syn)
    manifest_path = load.df_to_csv(
        df=manifest_df, 
        staging_path=staging_path, 
        filename="data_manifest.csv"
    )

    load.load(
        file_path=manifest_path,
        provenance=manifest_df["id"].to_list(),
        destination=destination,
        syn=syn,
    )


def build_parser():
    """Builds the argument parser and returns the result.

    Returns:
        argparse.ArgumentParser: argument parser for agora data processing
    """
    parser = argparse.ArgumentParser(description="Agora data processing")
    parser.add_argument(
        "configpath",
        help="Agora processing yaml configuration",
    )
    parser.add_argument(
        "-a",
        "--authtoken",
        help="Synapse PAT",
    )
    return parser


def main():
    parser = build_parser()
    args = parser.parse_args()
    syn = utils._login_to_synapse(authtoken=args.authtoken)
    process_all_files(config_path=args.configpath, syn=syn)


if __name__ == "__main__":
    main()<|MERGE_RESOLUTION|>--- conflicted
+++ resolved
@@ -9,25 +9,16 @@
 import agoradatatools.etl.utils as utils
 
 
-<<<<<<< HEAD
 def process_dataset(dataset_obj: dict, syn=None) -> Union[tuple, None]:
     """Takes in a dataset from the configuration file and passes it through the ETL process
 
     Args:
-        dataset_obj (dict): _description_
+        dataset_obj (dict): A dataset defined in the configuration file
         syn (synapseclient.Synapse, optional): synapseclient.Synapse session. Defaults to None.
 
     Returns:
         Union[tuple, None]: Tuple containing the id and version number of the uploaded file if successful,
         returns None if not successful
-=======
-def process_dataset(dataset_obj: dict, staging_path: str, syn=None):
-    """
-    Takes in a dataset from the configuration file and passes it through the
-    ETL process
-    :param dataset_obj: a dataset defined in the configuration file
-    :param syn: synapse object
->>>>>>> 4ad03c69
     """
 
     dataset_name = list(dataset_obj.keys())[0]
@@ -144,13 +135,9 @@
     
     if datasets:
         for dataset in datasets:
-<<<<<<< HEAD
-            new_syn_tuple = process_dataset(dataset_obj=dataset, syn=syn)
-=======
             new_syn_tuple = process_dataset(
                 dataset_obj=dataset, staging_path=staging_path, syn=syn
             )
->>>>>>> 4ad03c69
             # in the future we should log new_syn_tuples that are none
 
     destination = utils._find_config_by_name(config, "destination")
