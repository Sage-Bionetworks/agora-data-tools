<<<<<<< HEAD
=======
import logging
>>>>>>> 170f0d4f
import synapseclient
from pandas import DataFrame
from typer import Argument, Option, Typer

from agoradatatools.etl import extract, load, utils, transform
from agoradatatools.errors import ADTDataProcessingError
from agoradatatools.logs import log_time

logger = logging.getLogger(__name__)


<<<<<<< HEAD
# TODO refactor to avoid so many if's - maybe some sort of mapping to callables
def apply_custom_transformations(datasets: dict, dataset_name: str, dataset_obj: dict):
    if not isinstance(datasets, dict) or not isinstance(dataset_name, str):
        return None
    if dataset_name == "genes_biodomains":
        return transform.transform_genes_biodomains(datasets=datasets)
    if dataset_name == "overall_scores":
        df = datasets["overall_scores"]
        return transform.transform_overall_scores(df=df)
    if dataset_name == "distribution_data":
        return transform.transform_distribution_data(
            datasets=datasets,
            overall_max_score=dataset_obj["custom_transformations"][
                "overall_max_score"
            ],
            genetics_max_score=dataset_obj["custom_transformations"][
                "genetics_max_score"
            ],
            omics_max_score=dataset_obj["custom_transformations"]["omics_max_score"],
            lit_max_score=dataset_obj["custom_transformations"]["lit_max_score"],
        )
    if dataset_name == "team_info":
        return transform.transform_team_info(datasets=datasets)
    if dataset_name == "rnaseq_differential_expression":
        return transform.transform_rna_seq_data(datasets=datasets)
    if dataset_name == "gene_info":
        return transform.transform_gene_info(
            datasets=datasets,
            adjusted_p_value_threshold=dataset_obj["custom_transformations"][
                "adjusted_p_value_threshold"
            ],
            protein_level_threshold=dataset_obj["custom_transformations"][
                "protein_level_threshold"
            ],
        )
    if dataset_name == "rna_distribution_data":
        return transform.transform_rna_distribution_data(datasets=datasets)
    if dataset_name == "proteomics_distribution_data":
        return transform.create_proteomics_distribution_data(datasets=datasets)
    else:
        return None


=======
@log_time(func_name="process_dataset", logger=logger)
>>>>>>> 170f0d4f
def process_dataset(
    dataset_obj: dict, staging_path: str, syn: synapseclient.Synapse
) -> tuple:
    """Takes in a dataset from the configuration file and passes it through the ETL process

    Args:
        dataset_obj (dict): A dataset defined in the configuration file
        staging_path (str): Staging path
        syn (synapseclient.Synapse): synapseclient.Synapse session.

    Returns:
        syn_obj (tuple): Tuple containing the id and version number of the uploaded file.
    """

    dataset_name = list(dataset_obj.keys())[0]
    entities_as_df = {}

    for entity in dataset_obj[dataset_name]["files"]:
        entity_id = entity["id"]
        entity_format = entity["format"]
        entity_name = entity["name"]

        df = extract.get_entity_as_df(syn_id=entity_id, source=entity_format, syn=syn)
        df = utils.standardize_column_names(df=df)
        df = utils.standardize_values(df=df)

        # the column rename gets applied to all entities in a dataset
        if "column_rename" in dataset_obj[dataset_name].keys():
            df = utils.rename_columns(
                df=df, column_map=dataset_obj[dataset_name]["column_rename"]
            )

        entities_as_df[entity_name] = df

    if "custom_transformations" in dataset_obj[dataset_name].keys():
        df = apply_custom_transformations(
            datasets=entities_as_df,
            dataset_name=dataset_name,
            dataset_obj=dataset_obj[dataset_name],
        )
    else:
        df = entities_as_df[list(entities_as_df)[0]]

    if "agora_rename" in dataset_obj[dataset_name].keys():
        df = utils.rename_columns(
            df=df, column_map=dataset_obj[dataset_name]["agora_rename"]
        )

    if isinstance(df, dict):
        json_path = load.dict_to_json(
            df=df,
            staging_path=staging_path,
            filename=dataset_name + "." + dataset_obj[dataset_name]["final_format"],
        )
    else:
        json_path = load.df_to_json(
            df=df,
            staging_path=staging_path,
            filename=dataset_name + "." + dataset_obj[dataset_name]["final_format"],
        )

    syn_obj = load.load(
        file_path=json_path,
        provenance=dataset_obj[dataset_name]["provenance"],
        destination=dataset_obj[dataset_name]["destination"],
        syn=syn,
    )

    return syn_obj


def create_data_manifest(parent=None, syn=None) -> DataFrame:
    """Creates data manifest (dataframe) that has the IDs and version numbers of child synapse folders

    Args:
        parent (synapseclient.Folder/str, optional): synapse folder or synapse id pointing to parent synapse folder. Defaults to None.
        syn (synapseclient.Synapse, optional): Synapse client session. Defaults to None.

    Returns:
        DataFrame: Dataframe containing IDs and version numbers of folders within the parent directory
    """

    if not parent:
        return None

    if not syn:
        syn = utils._login_to_synapse()

    folders = syn.getChildren(parent)
    folder = [folders]
    folder = [
        {"id": folder["id"], "version": folder["versionNumber"]} for folder in folders
    ]

    return DataFrame(folder)


@log_time(func_name="process_all_files", logger=logger)
def process_all_files(config_path: str = None, syn=None):
    """This function will read through the entire configuration and process each file listed.

    Args:
        config_path (str, optional): path to configuration file. Defaults to None.
        syn (synapseclient.Session, optional): Synapse client session. Defaults to None.
    """

    # if not syn:
    #     syn = utils._login_to_synapse()

    if config_path:
        config = utils._get_config(config_path=config_path)
    else:
        config = utils._get_config()

    datasets = utils._find_config_by_name(config, "datasets")

    # create staging location
    staging_path = utils._find_config_by_name(config, "staging_path")
    if staging_path is None:
        staging_path = "./staging"

    load.create_temp_location(staging_path)

    error_list = []
    if datasets:
        for dataset in datasets:
            try:
                process_dataset(dataset_obj=dataset, staging_path=staging_path, syn=syn)
            except Exception as e:
                error_list.append(
                    f"{list(dataset.keys())[0]}: " + str(e).replace("\n", "")
                )

    destination = utils._find_config_by_name(config, "destination")

    if not error_list:
        # create manifest if there are no errors
        manifest_df = create_data_manifest(parent=destination, syn=syn)
        manifest_path = load.df_to_csv(
            df=manifest_df, staging_path=staging_path, filename="data_manifest.csv"
        )

        load.load(
            file_path=manifest_path,
            provenance=manifest_df["id"].to_list(),
            destination=destination,
            syn=syn,
        )
    else:
        raise ADTDataProcessingError(
            "\nData Processing has failed for one or more data sources. Refer to the list of errors below to address issues:\n"
            + "\n".join(error_list)
        )


app = Typer()


input_path_arg = Argument(..., help="Path to configuration file for processing run")
synapse_auth_opt = Option(
    None,
    "--token",
    "-t",
    help="Synapse authentication token. Defaults to environment variable $SYNAPSE_AUTH_TOKEN via syn.login() functionality",
    show_default=False,
)


@app.command()
def process(
    config_path: str = input_path_arg,
    auth_token: str = synapse_auth_opt,
):
    syn = utils._login_to_synapse(token=auth_token)
    process_all_files(config_path=config_path, syn=syn)


if __name__ == "__main__":
    app()<|MERGE_RESOLUTION|>--- conflicted
+++ resolved
@@ -1,7 +1,4 @@
-<<<<<<< HEAD
-=======
 import logging
->>>>>>> 170f0d4f
 import synapseclient
 from pandas import DataFrame
 from typer import Argument, Option, Typer
@@ -13,7 +10,6 @@
 logger = logging.getLogger(__name__)
 
 
-<<<<<<< HEAD
 # TODO refactor to avoid so many if's - maybe some sort of mapping to callables
 def apply_custom_transformations(datasets: dict, dataset_name: str, dataset_obj: dict):
     if not isinstance(datasets, dict) or not isinstance(dataset_name, str):
@@ -57,9 +53,7 @@
         return None
 
 
-=======
 @log_time(func_name="process_dataset", logger=logger)
->>>>>>> 170f0d4f
 def process_dataset(
     dataset_obj: dict, staging_path: str, syn: synapseclient.Synapse
 ) -> tuple:
